--- conflicted
+++ resolved
@@ -38,24 +38,18 @@
         return f
 
     def test_constructor(self):
-<<<<<<< HEAD
         """Make sure EnvironmentBase passes control to view to process user requests"""
-=======
         self.view.args = {'create': True}
->>>>>>> 79a061d7
         env_base = EnvironmentBase(self.view)
 
         # Check that EnvironmentBase started the CLI
         self.view.process_request.assert_called_once_with(env_base)
 
     def test_config_override(self):
-<<<<<<< HEAD
         """  """
         # We don't care about the AMI cache, but we the file to exist and to contain valid json
         self._create_local_file(DEFAULT_AMI_CACHE_FILENAME, '{}')
-=======
         self.view.args = {'create': True}
->>>>>>> 79a061d7
 
         # Create a config file -- not in local dir --
         temp = NamedTemporaryFile()
@@ -87,13 +81,10 @@
             EnvironmentBase(self.view, create_missing_files=False)
 
     def test_flags(self):
-<<<<<<< HEAD
         dummy_value = 'dummy'
         valid_config = self._create_dummy_config(dummy_value)
+        self.view.args = {'create': True}
 
-=======
-        self.view.args = {'create': True}
->>>>>>> 79a061d7
         # Add config_file override flag
         temp = NamedTemporaryFile()
         print(json.dumps(valid_config), file=temp.file)
@@ -130,13 +121,9 @@
         temp.close()
 
     def test_config_validation(self):
-<<<<<<< HEAD
         valid_config = self._create_dummy_config('dummy')
         EnvironmentBase._validate_config(valid_config)
-=======
         self.view.args = {'create': True}
-        EnvironmentBase._validate_config(self.valid_config)
->>>>>>> 79a061d7
 
         # config_copy = copy.deepcopy(valid_config)
 
