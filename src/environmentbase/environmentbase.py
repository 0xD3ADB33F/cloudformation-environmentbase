import os
import os.path
from troposphere import Select, Ref, Parameter, FindInMap, Output, Base64, Join, GetAtt
<<<<<<< HEAD
from template import Template
=======
from .template import Template
>>>>>>> 5c7e229f
import troposphere.iam as iam
import troposphere.ec2 as ec2
import troposphere.elasticloadbalancing as elb
import troposphere.autoscaling as autoscaling
import troposphere.cloudformation as cf
import troposphere.route53 as r53
import hashlib
import json
import boto
import time
import boto.s3
from boto.s3.key import Key
from datetime import datetime

HTTP_PORT='80'
HTTPS_PORT='443'

class EnvironmentBase(object):
    '''
    EnvironmentBase encapsulates functionality required to build and deploy a network and common resources for object storage within a specified region
    '''
    def __init__(self,
                 arg_dict):
        '''
        Init method for environment base creates all common objects for a given environment within the CloudFormation template including a network, s3 bucket and requisite policies to allow ELB Access log aggregation and CloudTrail log storage
        @param arg_dict [dict] keyword arguments to handle setting config-level parameters and arguments within this class
        '''
        self.globals                    = arg_dict.get('global', {})
        self.template_args              = arg_dict.get('template', {})

<<<<<<< HEAD
        self.template                   = Template(self.globals['output'])
=======
        self.template                   = Template('default_template')
>>>>>>> 5c7e229f
        self.template.description       = self.template_args.get('description', 'No Description Specified')

        self.manual_parameter_bindings  = {}
        self.subnets                    = {}
        self.ignore_outputs             = ['templateValidationHash', 'dateGenerated']
        self.strings                    = self.__build_common_strings()

        self.add_common_parameters(self.template_args)

        local_amicache = os.path.join(os.getcwd(), 'ami_cache.json')
        if os.path.isfile(local_amicache):
            file_path = local_amicache
        elif os.path.isfile('ami_cache.json'):
            file_path = 'ami_cache.json'
        else:
            file_path = os.path.join(os.path.dirname(__file__), 'ami_cache.json')

        ami_map_file = self.template_args.get('ami_map_file', file_path)
        self.add_ami_mapping(ami_map_file_path=ami_map_file)

    def register_elb_to_dns(self,
                            elb,
                            tier_name,
                            tier_args):
        '''
        Method handles the process of uniformly creating CNAME records for ELBs in a given tier
        @param elb [Troposphere.elasticloadbalancing.LoadBalancer]
        @param tier_name [str]
        @param tier_args [dict]
        '''
        if 'environmentHostedZone' not in self.template.parameters:
            hostedzone = self.template.add_parameter(Parameter(
                "environmentHostedZone",
                Description="The DNS name of an existing Amazon Route 53 hosted zone",
                Default=tier_args.get('base_hosted_zone_name', 'devopsdemo.com'),
                Type="String"))
        else:
            hostedzone = self.template.parameters.get('environmentHostedZone')

        if tier_name.lower() + 'HostName' not in self.template.parameters:
            host_name = self.template.add_parameter(Parameter(
                tier_name.lower() + 'HostName',
                Description="Friendly host name to append to the environmentHostedZone base DNS record",
                Type="String",
                Default=tier_args.get('tier_host_name', tier_name.lower())))
        else:
            host_name = self.template.parameters.get(tier_name.lower() + 'HostName')

        self.template.add_resource(r53.RecordSetType(tier_name.lower() + 'DnsRecord',
            HostedZoneName=Join('', [Ref(hostedzone), '.']),
            Comment='CNAME record for ' + tier_name.capitalize() + ' tier',
            Name=Join('', [Ref(host_name), '.', Ref(hostedzone)]),
            Type='CNAME',
            TTL='300',
            ResourceRecords=[GetAtt(elb, 'DNSName')]))

    @staticmethod
    def __build_common_strings():
        return {
                "valid_instance_types": ["t2.micro", "t2.small", "t2.medium",
                                         "m3.medium", "m3.large", "m3.xlarge", "m3.2xlarge",
                                         "c4.large", "c4.xlarge", "c4.2xlarge", "c4.4xlarge", "c4.8xlarge",
                                         "c3.large", "c3.xlarge", "c3.2xlarge", "c3.4xlarge", "c3.8xlarge",
                                         "r3.large", "r3.xlarge", "r3.2xlarge", "r3.4xlarge", "r3.8xlarge",
                                         "i2.xlarge", "i2.2xlarge", "i2.4xlarge", "i2.8xlarge",
                                         "d2.xlarge", "d2.2xlarge", "d2.4xlarge", "d2.8xlarge",
                                         "g2.2xlarge"],
                "valid_instance_type_message": "must be a valid EC2 instance type.",
                "valid_db_instance_types": ["db.t1.micro", "db.m1.small",
                                            "db.m3.medium", "db.m3.large", "db.m3.xlarge", "db.m3.2xlarge",
                                            "db.r3.large", "db.r3.xlarge", "db.r3.2xlarge", "db.r3.4xlarge", "db.r3.8xlarge",
                                            "db.t2.micro", "db.t2.small", "db.t2.medium"],
                "valid_db_instance_type_message": "must be a valid RDS DB instance type.",
                "boolean_options": ["True", "False"],
                "cidr_regex": "(\\d{1,3})\\.(\\d{1,3})\\.(\\d{1,3})\\.(\\d{1,3})/(\\d{1,2})",
                "cidr_regex_message": "must be a valid IP CIDR range of the form x.x.x.x/x.",
                "ip_regex": "(\\d{1,3})\\.(\\d{1,3})\\.(\\d{1,3})\\.(\\d{1,3})",
                "ip_regex_message": "must be a valid IP address in the form x.x.x.x.",
                "valid_ebs_size_message" : "must be a valid EBS size between 1GB and 1024GB.",
                "url_regex": "^(https?|ftp|file)://[-a-zA-Z0-9+&@#/%?=~_|!:,.;]*[-a-zA-Z0-9+&@#/%=~_|]",
                "ec2_key": "[\\x20-\\x7E]*",
                "ec2_key_message": "can only contain ASCII characters."}

    def add_common_parameters(self,
                              template_config):
        '''
        Adds common parameters for instance creation to the CloudFormation template
        @param template_config [dict] collection of template-level configuration values to drive the setup of this method
        '''
        self.template.add_parameter_idempotent(Parameter('ec2Key',
                Type='String',
                Default=template_config.get('ec2_key_default','default-key'),
                Description='Name of an existing EC2 KeyPair to enable SSH access to the instances',
                AllowedPattern=self.strings.get('ec2_key'),
                MinLength=1,
                MaxLength=255,
                ConstraintDescription=self.strings.get('ec2_key_message')))

        self.remote_access_cidr = self.template.add_parameter(Parameter('remoteAccessLocation',
                Description='CIDR block identifying the network address space that will be allowed to ingress into public access points within this solution',
                Type='String',
                Default='0.0.0.0/0',
                MinLength=9,
                MaxLength=18,
                AllowedPattern=self.strings.get('cidr_regex'),
                ConstraintDescription=self.strings.get('cidr_regex_message')))

    def add_region_map_value(self,
                             region,
                             key,
                             value):
        '''
        Method adds a key value pair to the RegionMap mapping within this CloudFormation template
        @param region [string] AWS region name that the key value pair is associated with
        @param key [string] name of the key to store in the RegionMap mapping for the specified Region
        @param value [string] value portion of the key value pair related to the region specified
        '''
        self.__init_region_map([region])
        if region not in self.template.mappings['RegionMap']:
            self.template.mappings['RegionMap'][region] = {}
        self.template.mappings['RegionMap'][region][key] = value

    def get_logging_bucket_policy_document(self,
                                           utility_bucket,
                                           elb_log_prefix='elb_logs',
                                           cloudtrail_log_prefix='cloudtrail_logs'):
        '''
        Method builds the S3 bucket policy statements which will allow the proper AWS account ids to write ELB Access Logs to the specified bucket and prefix.
        Per documentation located at: http://docs.aws.amazon.com/ElasticLoadBalancing/latest/DeveloperGuide/configure-s3-bucket.html
        @param utility_bucket [Troposphere.s3.Bucket] object reference of the utility bucket for this tier
        @param elb_log_prefix [string] prefix for paths used to prefix the path where ELB will place access logs
        '''
        if elb_log_prefix != None and elb_log_prefix != '':
            elb_log_prefix = elb_log_prefix + '/'
        else:
            elb_log_prefix = ''

        if cloudtrail_log_prefix != None and cloudtrail_log_prefix != '':
            cloudtrail_log_prefix = cloudtrail_log_prefix + '/'
        else:
            cloudtrail_log_prefix = ''

        elb_accts = {'us-west-1': '027434742980',
                     'us-west-2': '797873946194',
                     'us-east-1': '127311923021',
                     'eu-west-1': '156460612806',
                     'ap-northeast-1': '582318560864',
                     'ap-southeast-1': '114774131450',
                     'ap-southeast-2': '783225319266',
                     'sa-east-1': '507241528517',
                     'us-gov-west-1': '048591011584'}

        for region in elb_accts:
            self.add_region_map_value(region, 'elbAccountId', elb_accts[region])

        statements = [{"Action" : ["s3:PutObject"],
                       "Effect" : "Allow",
                       "Resource" : Join('', ['arn:aws:s3:::', Ref(utility_bucket), '/', elb_log_prefix + 'AWSLogs/', Ref('AWS::AccountId'), '/*']),
                       "Principal" : {"AWS": [FindInMap('RegionMap', Ref('AWS::Region'), 'elbAccountId')]}},
                       {"Action" : ["s3:GetBucketAcl"],
                        "Resource" : Join('', ["arn:aws:s3:::", Ref(utility_bucket)]),
                        "Effect" : "Allow",
                            "Principal": {
                                "AWS": [
                                  "arn:aws:iam::903692715234:root",
                                  "arn:aws:iam::859597730677:root",
                                  "arn:aws:iam::814480443879:root",
                                  "arn:aws:iam::216624486486:root",
                                  "arn:aws:iam::086441151436:root",
                                  "arn:aws:iam::388731089494:root",
                                  "arn:aws:iam::284668455005:root",
                                  "arn:aws:iam::113285607260:root"]}},
                      {"Action" : ["s3:PutObject"],
                        "Resource": Join('', ["arn:aws:s3:::", Ref(utility_bucket), '/', cloudtrail_log_prefix + "AWSLogs/", Ref("AWS::AccountId"), '/*']),
                        "Effect" : "Allow",
                        "Principal": {
                            "AWS": [
                              "arn:aws:iam::903692715234:root",
                              "arn:aws:iam::859597730677:root",
                              "arn:aws:iam::814480443879:root",
                              "arn:aws:iam::216624486486:root",
                              "arn:aws:iam::086441151436:root",
                              "arn:aws:iam::388731089494:root",
                              "arn:aws:iam::284668455005:root",
                              "arn:aws:iam::113285607260:root"]},
                        "Condition": {"StringEquals" : {"s3:x-amz-acl": "bucket-owner-full-control"}}}]

        self.template.add_output(Output('elbAccessLoggingBucketAndPath',
                Value=Join('',['arn:aws:s3:::', Ref(utility_bucket), elb_log_prefix]),
                Description='S3 bucket and key name prefix to use when configuring elb access logs to aggregate to S3'))

        self.template.add_output(Output('cloudTrailLoggingBucketAndPath',
                Value=Join('',['arn:aws:s3:::', Ref(utility_bucket), cloudtrail_log_prefix]),
                Description='S3 bucket and key name prefix to use when configuring CloudTrail to aggregate logs to S3'))

        return {"Statement":statements}

    def add_ami_mapping(self,
                        ami_map_file_path='ami_cache.json'):
        '''
        Method gets the ami cache from the file locally and adds a mapping for ami ids per region into the template
        This depends on populating ami_cache.json with the AMI ids that are output by the packer scripts per region
        @param ami_map_file [string] path representing where to find the AMI map to ingest into this template
        '''
        with open(ami_map_file_path, 'r') as json_file:
            json_data = json.load(json_file)
        for region in json_data:
            for key in json_data[region]:
                self.add_region_map_value(region, key, json_data[region][key])

    def create_asg(self,
                   layer_name,
                   instance_profile,
                   instance_type=None,
                   ami_name='ubuntu1404LtsAmiId',
                   ec2_key=None,
                   user_data=None,
                   default_instance_type=None,
                   security_groups=None,
                   min_size=1,
                   max_size=1,
                   root_volume_size=None,
                   root_volume_type=None,
                   include_ephemerals=True,
                   number_ephemeral_vols=2,
                   ebs_data_volumes=None, #[{'size':'100', 'type':'gp2', 'delete_on_termination': True, 'iops': 4000, 'volume_type': 'io1'}]
                   custom_tags=None,
                   load_balancer=None,
                   instance_monitoring=False,
                   subnet_type='private',
                   launch_config_metadata=None,
                   creation_policy=None,
                   update_policy=None,
                   depends_on=None):
        '''
        Wrapper method used to create an EC2 Launch Configuration and Auto Scaling group
        @param layer_name [string] friendly name of the set of instances being created - will be set as the name for instances deployed
        @param instance_profile [Troposphere.iam.InstanceProfile] IAM Instance Profile object to be applied to instances launched within this Auto Scaling group
        @param instance_type [Troposphere.Parameter | string] Reference to the AWS EC2 Instance Type to deploy.
        @param ami_name [string] Name of the AMI to deploy as defined within the RegionMap lookup for the deployed region
        @param ec2_key [Troposphere.Parameter | Troposphere.Ref(Troposphere.Parameter)] Input parameter used to gather the name of the EC2 key to use to secure access to instances launched within this Auto Scaling group
        @param user_data [string[]] Array of strings (lines of bash script) to be set as the user data as a bootstrap script for instances launched within this Auto Scaling group
        @param default_instance_type [string - AWS Instance Type] AWS instance type to set as the default for the input parameter defining the instance type for this layer_name
        @param security_groups [Troposphere.ec2.SecurityGroup[]] array of security groups to be applied to instances within this Auto Scaling group
        @param min_size [int] value to set as the minimum number of instances for the Auto Scaling group
        @param max_size [int] value to set as the maximum number of instances for the Auto Scaling group
        @param root_volume_size [int] size (in GiB) to assign to the root volume of the launched instance
        @param include_ephemerals [Boolean] indicates that ephemeral volumes should be included in the block device mapping of the Launch Configuration
        @param number_ephemeral_vols [int] number of ephemeral volumes to attach within the block device mapping Launch Configuration
        @param ebs_data_volumes [list] dictionary pair of size and type data properties in a list used to create ebs volume attachments
        @param custom_tags [Troposphere.autoscaling.Tag[]] Collection of Auto Scaling tags to be assigned to the Auto Scaling Group
        @param load_balancer [Troposphere.elasticloadbalancing.LoadBalancer] Object reference to an ELB to be assigned to this auto scaling group
        @param instance_monitoring [Boolean] indicates that detailed monitoring should be turned on for all instnaces launched within this Auto Scaling group
        @param subnet_type [string {'public', 'private'}] string indicating which type of subnet (public or private) instances should be launched into
        '''
        if subnet_type not in ['public', 'private']:
            raise RuntimeError('Unable to determine which type of subnet instances should be launched into. ' + str(subnet_type) + ' is not one of ["public", "private"].')

        if ec2_key != None and type(ec2_key) != Ref:
            ec2_key = Ref(ec2_key)
        elif ec2_key == None:
            ec2_key = Ref(self.template.parameters['ec2Key'])

        if default_instance_type == None:
            default_instance_type = 'm1.small'

        if type(instance_type) != str:
            instance_type = Ref(instance_type)

        sg_list = []
        for sg in security_groups:
            if isinstance(sg, Ref):
                sg_list.append(sg)
            else:
                sg_list.append(Ref(sg))

        launch_config_obj = autoscaling.LaunchConfiguration(layer_name + 'LaunchConfiguration',
                IamInstanceProfile=Ref(instance_profile),
                ImageId=FindInMap('RegionMap', Ref('AWS::Region'), ami_name),
                InstanceType=instance_type,
                SecurityGroups=sg_list,
                KeyName=ec2_key,
                Metadata=(launch_config_metadata or None),
                AssociatePublicIpAddress=True if subnet_type == 'public' else False,
                InstanceMonitoring=instance_monitoring)

        if user_data != None:
            launch_config_obj.UserData=user_data

        block_devices = []
        if root_volume_type != None and root_volume_size != None:
            ebs_device = ec2.EBSBlockDevice(
                VolumeSize=root_volume_size)

            if root_volume_type != None:
                ebs_device.VolumeType=root_volume_type

            block_devices.append(ec2.BlockDeviceMapping(
                    DeviceName='/dev/sda1',
                    Ebs=ebs_device))

        device_names = ['/dev/sd%s' % c for c in 'bcdefghijklmnopqrstuvwxyz']

        if ebs_data_volumes != None and len(ebs_data_volumes) > 0:
            for ebs_volume in ebs_data_volumes:
                device_name = device_names.pop()
                ebs_block_device = ec2.EBSBlockDevice(
                                DeleteOnTermination=ebs_volume.get('delete_on_termination', True),
                                VolumeSize=ebs_volume.get('size', '100'),
                                VolumeType=ebs_volume.get('type', 'gp2'))

                if 'iops' in ebs_volume:
                    ebs_block_device.Iops = int(ebs_volume.get('iops'))
                if 'snapshot_id' in ebs_volume:
                    ebs_block_device.SnapshotId = ebs_volume.get('snapshot_id')

                block_devices.append(ec2.BlockDeviceMapping(
                        DeviceName = device_name,
                        Ebs = ebs_block_device))

        if include_ephemerals and number_ephemeral_vols > 0:
            device_names.reverse()
            for x in range(0, number_ephemeral_vols):
                device_name = device_names.pop()
                block_devices.append(ec2.BlockDeviceMapping(
                            DeviceName= device_name,
                            VirtualName= 'ephemeral' + str(x)))

        if len(block_devices) > 0:
            launch_config_obj.BlockDeviceMappings = block_devices

        launch_config = self.template.add_resource(launch_config_obj)

        if depends_on:
            auto_scaling_obj = autoscaling.AutoScalingGroup(layer_name + 'AutoScalingGroup',
                AvailabilityZones=self.azs,
                LaunchConfigurationName=Ref(launch_config),
                MaxSize=max_size,
                MinSize=min_size,
                DesiredCapacity=min(min_size, max_size),
                VPCZoneIdentifier=self.subnets[subnet_type.lower()],
                TerminationPolicies=['OldestLaunchConfiguration', 'ClosestToNextInstanceHour', 'Default'],
                DependsOn=depends_on)
        else:
            auto_scaling_obj = autoscaling.AutoScalingGroup(layer_name + 'AutoScalingGroup',
                AvailabilityZones=self.azs,
                LaunchConfigurationName=Ref(launch_config),
                MaxSize=max_size,
                MinSize=min_size,
                DesiredCapacity=min(min_size, max_size),
                VPCZoneIdentifier=self.subnets[subnet_type.lower()],
                TerminationPolicies=['OldestLaunchConfiguration', 'ClosestToNextInstanceHour', 'Default'])

        lb_tmp = []

        if load_balancer is not None:
            try:
                if type(load_balancer) is dict:
                    for lb in load_balancer:
                        lb_tmp.append(Ref(load_balancer[lb]))
                elif type(load_balancer) is not Ref:
                    for lb in load_balancer:
                        lb_tmp.append(Ref(lb))
                else:
                    lb_tmp.append(load_balancer)
            except TypeError:
                lb_tmp.append(Ref(load_balancer))
        else:
            lb_tmp = None

        if lb_tmp is not None and len(lb_tmp) > 0:
            auto_scaling_obj.LoadBalancerNames = lb_tmp

        if creation_policy is not None:
            auto_scaling_obj.resource['CreationPolicy'] = creation_policy

        if update_policy is not None:
            auto_scaling_obj.resource['UpdatePolicy'] = update_policy

        if custom_tags != None and len(custom_tags) > 0:
            if type(custom_tags) != list:
                custom_tags = [custom_tags]
            auto_scaling_obj.Tags = custom_tags
        else:
            auto_scaling_obj.Tags = []

        auto_scaling_obj.Tags.append(autoscaling.Tag('Name', layer_name, True))
        return self.template.add_resource(auto_scaling_obj)

    def __init_region_map(self,
                          region_list):
        '''
        Internal helper method used to check to ensure mapping dictionaries are present
        @param region_list [list(str)] array of strings representing the names of the regions to validate and/or create within the RegionMap CloudFormation mapping
        '''
        if 'RegionMap' not in self.template.mappings:
            self.template.mappings['RegionMap'] = {}
        for region_name in region_list:
            if region_name not in self.template.mappings['RegionMap']:
                self.template.mappings['RegionMap'][region_name] = {}

    def create_reciprocal_sg(self,
                             source_group,
                             source_group_name,
                             destination_group,
                             destination_group_name,
                             from_port,
                             to_port=None,
                             ip_protocol='tcp'):
        '''
        Helper method creates reciprocal ingress and egress rules given two existing security groups and a set of ports
        @param source_group [Troposphere.ec2.SecurityGroup] Object reference to the source security group
        @param source_group_name [string] friendly name of the source security group used for labels
        @param destination_group [Troposphere.ec2.SecurityGroup] Object reference to the destination security group
        @param destination_group_name [string] friendly name of the destination security group used for labels
        @param from_port [string] lower boundary of the port range to set for the secuirty group rules
        @param to_port [string] upper boundary of the port range to set for the security group rules
        @param ip_protocol [string] name of the IP protocol to set this rule for
        '''
        if to_port == None:
            to_port = from_port
        if isinstance(from_port, unicode):
            from_port = from_port.encode('ascii', 'ignore')
        if isinstance(to_port, unicode):
            to_port = to_port.encode('ascii', 'ignore')
        if from_port == to_port:
            if isinstance(from_port, str):
                label_suffix = ip_protocol.capitalize() + from_port
            else:
                label_suffix = ip_protocol.capitalize() + 'Mapped'
        else:
            if isinstance(from_port, str) and isinstance(to_port, str):
                label_suffix = ip_protocol.capitalize() + from_port + 'To' + to_port
            else:
                label_suffix = ip_protocol.capitalize() + 'MappedPorts'

        CFN_TYPES = [GetAtt]

        if type(source_group) not in CFN_TYPES:
            source_group = Ref(source_group)

        if type(destination_group) not in CFN_TYPES:
            destination_group = Ref(destination_group)

        self.template.add_resource(ec2.SecurityGroupIngress(destination_group_name + 'Ingress' + source_group_name + label_suffix,
            SourceSecurityGroupId=source_group,
            GroupId=destination_group,
            FromPort=from_port,
            ToPort=to_port,
            IpProtocol=ip_protocol))

        self.template.add_resource(ec2.SecurityGroupEgress(source_group_name + 'Egress' + destination_group_name + label_suffix,
            DestinationSecurityGroupId=destination_group,
            GroupId=source_group,
            FromPort=from_port,
            ToPort=to_port,
            IpProtocol=ip_protocol))

    # Creates an ELB and attaches it to your template
    # Ports should be a dictionary of ELB ports to Instance ports
    # SSL cert name must be included if using ELB port 443
    # TODO: Parameterize more stuff
    def create_elb(self, resource_name, ports, utility_bucket=None, instances=[], security_groups=[], ssl_cert_name='', depends_on=None):

        stickiness_policy_name = '%sElbStickinessPolicy' % resource_name
        stickiness_policy = elb.LBCookieStickinessPolicy(CookieExpirationPeriod='1800', PolicyName=stickiness_policy_name)
        
        listeners = []
        for elb_port in ports:
            if elb_port == HTTP_PORT:
                listeners.append(elb.Listener(LoadBalancerPort=elb_port, InstancePort=ports[elb_port], Protocol='HTTP', InstanceProtocol='HTTP',
                                 PolicyNames=[stickiness_policy_name]))
            elif elb_port == HTTPS_PORT:
                listeners.append(elb.Listener(LoadBalancerPort=elb_port, InstancePort=ports[elb_port], Protocol='HTTPS', InstanceProtocol='HTTPS',
                                 SSLCertificateId=Join("", ["arn:aws:iam::", {"Ref": "AWS::AccountId"}, ":server-certificate/", ssl_cert_name]),
                                 PolicyNames=[stickiness_policy_name]))
            else:
                listeners.append(elb.Listener(LoadBalancerPort=elb_port, InstancePort=ports[elb_port], Protocol='TCP', InstanceProtocol='TCP'))

        if HTTPS_PORT in ports:
            health_check_port = ports[HTTPS_PORT]
        elif HTTP_PORT in ports:
            health_check_port = ports[HTTP_PORT]
        else:
            health_check_port = ports.values()[0]

        elb_obj = elb.LoadBalancer(
            '%sElb' % resource_name,
            Subnets=self.subnets['public'],
            SecurityGroups=[Ref(sg) for sg in security_groups],
            CrossZone=True,
            LBCookieStickinessPolicy=[stickiness_policy],
            HealthCheck=elb.HealthCheck(
                HealthyThreshold=3,
                UnhealthyThreshold=5,
                Interval=30,
                Target='TCP:%s' % health_check_port,
                Timeout=5),
            Listeners=listeners,
            Instances=instances,
            Scheme='internet-facing')

        if depends_on is not None:
            elb_obj.properties['DependsOn'] = depends_on

        if utility_bucket is not None:
            elb_obj.AccessLoggingPolicy = elb.AccessLoggingPolicy(
                EmitInterval=5,
                Enabled=True,
                S3BucketName=Ref(utility_bucket))

        return self.template.add_resource(elb_obj)

    def to_json(self):
        '''
        Centralized method for managing outputting this template with a timestamp identifying when it was generated and for creating a SHA256 hash representing the template for validation purposes
        '''
        return self.template.to_template_json()

    @staticmethod
    def build_bootstrap(bootstrap_files,
                        variable_declarations=None,
                        cleanup_commands=None,
                        prepend_line='#!/bin/bash'):
        '''
        Method encapsulates process of building out the bootstrap given a set of variables and a bootstrap file to source from
        Returns base 64-wrapped, joined bootstrap to be applied to an instnace
        @param bootstrap_files [ string[] ] list of paths to the bash script(s) to read as the source for the bootstrap action to created
        @param variable_declaration [ list ] list of lines to add to the head of the file - used to inject bash variables into the script
        @param cleanup_commnds [ string[] ] list of lines to add at the end of the file - used for layer-specific details
        '''
        if prepend_line != '':
            ret_val = [prepend_line]
        else:
            ret_val = []

        if variable_declarations != None:
            for line in variable_declarations:
                ret_val.append(line)
        for bootstrap_file in bootstrap_files:
            for line in EnvironmentBase.get_file_contents(bootstrap_file):
                ret_val.append(line)
        if cleanup_commands != None:
            for line in cleanup_commands:
                ret_val.append(line)
        return Base64(Join("\n", ret_val))

    @staticmethod
    def get_file_contents(file_name):
        '''
        Method encpsulates reading a file into a list while removing newline characters
        @param file_name [string] path to file to read
        '''
        ret_val = []
        with open(file_name) as f:
            content = f.readlines()
        for line in content:
            if not line.startswith('#~'):
                ret_val.append(line.replace("\n", ""))
        return ret_val

    def create_instance_profile(self,
                                layer_name,
                                iam_policies=None):
        '''
        Helper method creates an IAM Role and Instance Profile for the optoinally specified IAM policies
        @param layer_name [string] friendly name for the Role and Instance Profile used for naming and path organization
        @param iam_policies [Troposphere.iam.Policy[]] array of IAM Policies to be associated with the Role and Instance Profile created
        '''
        iam_role_obj = iam.Role(layer_name + 'IAMRole',
                AssumeRolePolicyDocument={
                    'Statement': [{
                        'Effect': 'Allow',
                        'Principal': {'Service': ['ec2.amazonaws.com']},
                        'Action': ['sts:AssumeRole']
                    }]},
                    Path=Join('',['/' + self.globals.get('environment_name', 'environmentbase') + '/', layer_name , '/']))

        if iam_policies != None:
            iam_role_obj.Policies = iam_policies

        iam_role = self.template.add_resource(iam_role_obj)

        return self.template.add_resource(iam.InstanceProfile(layer_name + 'InstancePolicy',
                Path='/' + self.globals.get('environment_name', 'environmentbase') + '/',
                Roles=[Ref(iam_role)]))

    def add_child_template(self,
                           name,
                           template_wrapper,
                           s3_bucket=None,
                           s3_key_prefix=None,
                           s3_canned_acl=None,
                           depends_on=None):
        '''
        Method adds a child template to this object's template and binds the child template parameters to properties, resources and other stack outputs
        @param name [str] name of this template for key naming in s3
        @param template [Troposphere.Template] Troposphere Template object to add as a child to this object's template
        @param template_args [dict] key-value pair of configuration values for templates to apply to this operation
        @param s3_bucket [str] name of the bucket to upload keys to - will default to value in template_args if not present
        @param s3_key_prefix [str] s3 key name prefix to prepend to s3 key path - will default to value in template_args if not present
        @param s3_canned_acl [str] name of the s3 canned acl to apply to templates uploaded to S3 - will default to value in template_args if not present
        '''
        template = template_wrapper.template

        if s3_key_prefix == None:
            s3_key_prefix = self.template_args.get('s3_key_name_prefix', '')
        if s3_bucket is None:
            s3_bucket = self.template_args.get('s3_bucket')
        stack_url = template.upload_template(
                     s3_bucket,
                     upload_key_name=name,
                     s3_key_prefix=s3_key_prefix,
                     s3_canned_acl=self.template_args.get('s3_canned_acl', 'public-read'),
                     mock_upload=self.template_args.get('mock_upload', False))

        if name not in self.stack_outputs:
            self.stack_outputs[name] = []

        stack_params = {}
        for parameter in template.parameters.keys():
            if parameter in self.manual_parameter_bindings:
                stack_params[parameter] = self.manual_parameter_bindings[parameter]
            elif parameter.startswith('availabilityZone'):
                stack_params[parameter] = GetAtt('privateSubnet' + parameter.replace('availabilityZone',''), 'AvailabilityZone')
            elif parameter in self.template.parameters.keys():
                stack_params[parameter] = Ref(self.template.parameters.get(parameter))
            elif parameter in self.template.resources.keys():
                stack_params[parameter] = Ref(self.template.resources.get(parameter))
            elif parameter in self.stack_outputs:
                stack_params[parameter] = GetAtt(self.stack_outputs[parameter], 'Outputs.' + parameter)
            else:
                stack_params[parameter] = Ref(self.template.add_parameter(template.parameters[parameter]))
        stack_name = name + 'Stack'

        # DependsOn needs to go in the constructor of the object
        if depends_on is not None:
            stack_obj = cf.Stack(stack_name,
                TemplateURL=stack_url,
                Parameters=stack_params,
                TimeoutInMinutes=self.template_args.get('timeout_in_minutes', '60'),
                DependsOn=depends_on)

        else:
            stack_obj = cf.Stack(stack_name,
                TemplateURL=stack_url,
                Parameters=stack_params,
                TimeoutInMinutes=self.template_args.get('timeout_in_minutes', '60'))

        return self.template.add_resource(stack_obj)

def main():
    import json
    config_file = os.path.join(os.path.dirname(__file__), 'config_args.json')
    with open(config_file, 'r') as f:
        cmd_args = json.loads(f.read())
    test = EnvironmentBase(cmd_args)
    print test.to_json()

if __name__ == '__main__':
    main()<|MERGE_RESOLUTION|>--- conflicted
+++ resolved
@@ -1,11 +1,7 @@
 import os
 import os.path
 from troposphere import Select, Ref, Parameter, FindInMap, Output, Base64, Join, GetAtt
-<<<<<<< HEAD
 from template import Template
-=======
-from .template import Template
->>>>>>> 5c7e229f
 import troposphere.iam as iam
 import troposphere.ec2 as ec2
 import troposphere.elasticloadbalancing as elb
@@ -36,11 +32,7 @@
         self.globals                    = arg_dict.get('global', {})
         self.template_args              = arg_dict.get('template', {})
 
-<<<<<<< HEAD
-        self.template                   = Template(self.globals['output'])
-=======
-        self.template                   = Template('default_template')
->>>>>>> 5c7e229f
+        self.template                   = Template(self.globals.get('output', 'default_template'))
         self.template.description       = self.template_args.get('description', 'No Description Specified')
 
         self.manual_parameter_bindings  = {}
