--- conflicted
+++ resolved
@@ -67,22 +67,6 @@
         elif self.args.get('delete', False):
             controller.delete_action()
 
-    def _process_request_helper(self, controller):
-        if self.args.get('init', False):
-            controller.init_action()
-
-        if self.args.get('create', False):
-            controller.load_config()
-            controller.create_action()
-
-        elif self.args.get('deploy', False):
-            controller.load_config()
-            controller.deploy_action()
-
-        elif self.args.get('delete', False):
-            controller.load_config()
-            controller.delete_action()
-
     def process_request(self, controller):
         """
         Controller has finished initializing its config. This function maps user requested action to
@@ -90,7 +74,6 @@
         """
         print
 
-<<<<<<< HEAD
         if self.args.get('--debug'):
             self._process_request_helper(controller)
 
@@ -98,7 +81,4 @@
             try:
                 self._process_request_helper(controller)
             except Exception as e:
-                print e.message
-=======
-        self._process_request_helper(controller)
->>>>>>> 9ac4bd85
+                print e.message