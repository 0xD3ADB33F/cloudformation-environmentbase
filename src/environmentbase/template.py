from troposphere import Output, Ref, Join, Parameter, Base64, GetAtt, FindInMap, Retain, Select
from troposphere import iam, ec2, autoscaling, route53 as r53, s3, logs
from awacs import logs as awacs_logs, aws
from awacs.helpers.trust import make_simple_assume_statement
import troposphere as t
import troposphere.constants as tpc
import troposphere.elasticloadbalancing as elb
import troposphere.cloudformation as cf
import hashlib
import json
import os
import time
from datetime import datetime
import resources as res
import utility

class Template(t.Template):
    """
    Custom wrapper for Troposphere Template object which handles S3 uploads and a specific
    workflow around hashing the template to allow for a validation mechanism of a template's
    consistency since it was generated.
    """

    """
    Class variable for S3 destination, set once by controller for use across all template w/in an environment
    """
    s3_path_prefix = ''

    """
    S3 bucket name
    """
    template_bucket = ''

    """
    Child stack timeout
    """
    stack_timeout = '60'

    def __init__(self, template_name, root_template=False):
        """
        Init method for environmentbase.Template class
        @param template_name [string] - name of this template, used when identifying this template when uploading, etc.
        """
        t.Template.__init__(self)
        self.name = template_name
        self.AWSTemplateFormatVersion = ''

        self._vpc_cidr = None
        self._vpc_id = None
        self._common_security_group = None
        self._utility_bucket = None
        self._igw = None
        self._child_templates = []
        self.manual_parameter_bindings = {}
        self._resource_path = ''

        self._azs = []
        self._subnets = {
            'public': [],
            'private': []
        }

        self._is_root_template = root_template

    def _ref_maybe(self, item):
        """
        Wraps provided item in a troposphere.Ref() if the type makes sense to ref in cloudformation.
        This allows attributes to be saved w/o needing to ref() them before (or after).
        Note: Dicts and Lists are recursively processed for 'ref'able values
        """
        # Wrap input if type is:
        # - AWSDeclaration --> Parameters & Outputs
        # - AWSObject --> Resources
        # - items in a list or valued of a hash
        if isinstance(item, (t.AWSDeclaration, t.AWSObject)):
            return Ref(item)

        elif isinstance(item, list):
            items = []
            for i in item:
                items.append(self._ref_maybe(i))
            return items

        elif isinstance(item, dict):
            items = {}
            for (k, v) in item.iteritems():
                items.update({k: self._ref_maybe(v)})
            return items

        else:
            return item

    @property
    def vpc_cidr(self):
        return self._ref_maybe(self._vpc_cidr)

    @property
    def vpc_id(self):
        return self._ref_maybe(self._vpc_id)

    @property
    def common_security_group(self):
        return self._ref_maybe(self._common_security_group)

    @property
    def utility_bucket(self):
        return self._ref_maybe(self._utility_bucket)

    @property
    def igw(self):
        return self._ref_maybe(self._igw)

    @property
<<<<<<< HEAD
    def ec2_key(self):
        return self._ref_maybe(self._ec2_key)
=======
    def vpc_gateway_attachment(self):
        return self._ref_maybe(self._vpc_gateway_attachment)
>>>>>>> b1941ad8

    @property
    def azs(self):
        return self._ref_maybe(self._azs)

    @property
    def subnets(self):
        return self._ref_maybe(self._subnets)

    @property
    def resource_path(self):
        if not self._resource_path:
            include_timestamp = not self._is_root_template
            self._resource_path = utility.template_s3_resource_path(
                Template.s3_path_prefix,
                self.name,
                include_timestamp=include_timestamp)
        return self._resource_path

    def __get_template_hash(self):
        """
        Private method holds process for hashing this template for future validation.
        """
        m = hashlib.sha256()
        m.update(self.__validation_formatter())
        return m.hexdigest()

    def merge(self, other_template):
        """
        Experimental merge function
        1. This passes all the initialized attributes to the other template
        2. Calls the other template's build_hook()
        3. Copies the generated troposphere attributes back into this template
        """
        other_template.copy_attributes_from(self)

        other_template.build_hook()

        self.metadata.update(other_template.metadata)
        self.conditions.update(other_template.conditions)
        self.mappings.update(other_template.mappings)
        self.outputs.update(other_template.outputs)
        self.parameters.update(other_template.parameters)
        self.resources.update(other_template.resources)

    def copy_attributes_from(self, other_template):
        """
        Copies all attributes from the other template into this one
        These typically get initialized for a template when add_child_template is called
        from the controller, but that never happens when merging two templates
        """
        self._vpc_cidr               = other_template._vpc_cidr
        self._vpc_id                 = other_template._vpc_id
        self._common_security_group  = other_template._common_security_group
        self._utility_bucket         = other_template._utility_bucket
        self._igw                    = other_template._igw
        self._vpc_gateway_attachment = other_template._vpc_gateway_attachment

        self._azs        = list(other_template.azs)
        self._subnets    = other_template.subnets.copy()

        self.parameters = other_template.parameters.copy()
        self.mappings   = other_template.mappings.copy()
        self.metadata   = other_template.metadata.copy()
        self.conditions = other_template.conditions.copy()
        self.outputs    = other_template.outputs.copy()
        self.resources  = other_template.resources.copy()

    def build_hook(self):
        """
        Provides template subclasses a place to assemble resources with access to common parameters and mappings.
        Executed by add_child_template() after add_common_params_to_child_template() and load_ami_cache()
        """
        pass

    @staticmethod
    def get_config_schema():
        """
        This method is provided for subclasses to update config requirements with additional required keys and their types.
        The format is a dictionary with key values being one of bool/int/float/str/list.
        Example (yes comments are allowed):
        {
            "template": {
                // Name of json file containing mapping labels to AMI ids
                "ami_map_file": "basestring",
                "mock_upload": "bool",
            }
        }
        :return: dict of config settings to be merged into base config, match existing keys to replace.
        """
        return {}

    @staticmethod
    def get_factory_defaults():
        """
        This method is provided for subclasses to update factory default config file with additional sections.
        The format is basic json (with comment support).
        {
            "template": {
                // Name of json file containing mapping labels to AMI ids
                "ami_map_file": "ami_cache.json",
                "mock_upload": false,
            }
        }
        :return: dict of config settings to be merged into base config, match existing keys to replace.
        """
        return {}

    def to_template_json(self):
        """
        Centralized method for managing outputting this template with a timestamp identifying when it was generated and for creating a SHA256 hash representing the template for validation purposes
        """
        self.process_child_templates()

        # strip existing values
        for output_key in ['dateGenerated', 'templateValidationHash']:
            if output_key in self.outputs:
                self.outputs.pop(output_key)

        # set the date that this template was generated
        if 'dateGenerated' not in self.outputs:
            self.add_output(Output(
                'dateGenerated',
                Value=str(datetime.utcnow()),
                Description='UTC datetime representation of when this template was generated'))

        # generate the template validation hash
        if 'templateValidationHash' not in self.outputs:
            self.add_output(Output(
                'templateValidationHash',
                Value=self.__get_template_hash(),
                Description='Hash of this template that can be used as a simple means of validating whether a template has been changed since it was generated.'))

        return self.to_json()

    def validate_template(self):
        """
        Centralized method for validating this templates' templateValidationHash value
        """
        if 'templateValidationHash' not in self.outputs:
            raise ValueError('This template does not contain a templateValidationHash output value')
        else:
            output_value = self.outputs.pop('templateValidationHash')
            computed_hash = self.__get_template_hash()
            if output_value.Value != computed_hash:
                raise ValueError('Template failed validation check. Template hash is [' + output_value.get('Value') + '] and computed hash is [' + computed_hash + ']')
            else:
                return True

    def __validation_formatter(self):
        """
        Validation formatter helps to ensure consistent formatting for hash validation workflow
        """
        return json.dumps(json.loads(self.to_json()), separators=(',', ':'))

    def add_parameter_idempotent(self, troposphere_parameter):
        """
        Idempotent add (add only if not exists) for parameters within the template
        @param [Troposphere.Parameter] Troposphere Parameter to add to this template
        """
        if troposphere_parameter.title not in self.parameters:
            return self.add_parameter(troposphere_parameter)
        else:
            return None

    def add_instance_profile(self, layer_name, iam_policies, path_prefix):
        iam_role_obj = iam.Role(layer_name + 'IAMRole',
                AssumeRolePolicyDocument={
                    'Statement': [{
                        'Effect': 'Allow',
                        'Principal': {'Service': ['ec2.amazonaws.com']},
                        'Action': ['sts:AssumeRole']
                    }]},
                    Path=Join('', ['/' + path_prefix + '/', layer_name , '/']))

        if iam_policies != None:
            iam_role_obj.Policies = iam_policies

        iam_role = self.add_resource(iam_role_obj)

        return self.add_resource(iam.InstanceProfile(layer_name + 'InstancePolicy',
                Path='/' + path_prefix + '/',
                Roles=[Ref(iam_role)]))

    def add_common_parameters_from_parent(self, parent):
        ec2_key = parent._ec2_key.Default
        parent_subnets = parent._subnets
        subnet_types = parent_subnets.keys()
        az_count = len(parent._azs)
        region_map = parent.mappings['RegionMap']
        self.add_common_parameters(ec2_key, subnet_types, region_map, parent_subnets, az_count)

    def add_common_parameters(self, ec2_key, subnet_types, region_map, parent_subnets, az_count=2):
        """
        Adds parameters to template for use as a child stack:
            vpcCidr,
            vpcId,
            commonSecurityGroup,
            utilityBucket,
            each subnet: [public|private]Subnet[0-9],
            each AZ name: availabilityZone[0-9]
        """
        self._vpc_cidr = self.add_parameter(Parameter(
            'vpcCidr',
            Description='CIDR of the VPC network',
            Type='String',
            AllowedPattern=res.get_str('cidr_regex'),
            ConstraintDescription=res.get_str('cidr_regex_message')))

        self._vpc_id = self.add_parameter(Parameter(
            'vpcId',
            Description='ID of the VPC network',
            Type='String'))

        self._common_security_group = self.add_parameter(Parameter(
            'commonSecurityGroup',
            Description='Security Group ID of the common security group for this environment',
            Type='String'))

        self._utility_bucket = self.add_parameter(Parameter(
            'utilityBucket',
            Description='Name of the S3 bucket used for infrastructure utility',
            Type='String'))

        self._igw = self.add_parameter(Parameter(
            'internetGateway',
            Description='Name of the internet gateway used by the vpc',
            Type='String'))

        self._vpc_gateway_attachment = self.add_parameter(Parameter(
            'igwVpcAttachment',
            Description='VPCGatewayAttachment for the VPC and IGW',
            Type='String'))

        self._ec2_key = self.add_parameter(Parameter(
           'ec2Key',
            Type='String',
            Default=ec2_key,
            Description='Name of an existing EC2 KeyPair to enable SSH access to the instances',
            AllowedPattern=res.get_str('ec2_key'),
            MinLength=1,
            MaxLength=255,
            ConstraintDescription=res.get_str('ec2_key_message')
        ))

        self.mappings['RegionMap'] = region_map

        for subnet_type in parent_subnets: 
            subnets = parent_subnets[subnet_type]

            for subnet in subnets:
                subnet_param = Parameter(
                    subnet.name,
                    Description=subnet.name,
                    Type='String')
                self.add_parameter(subnet_param)
                self._subnets[subnet_type].append(subnet_param)

        self._azs = []

        for x in range(0, az_count):
            az_param = Parameter(
                'availabilityZone' + str(x),
                Description='Availability Zone ' + str(x),
                Type='String')
            self.add_parameter(az_param)
            self._azs.append(az_param)



    @staticmethod
    def build_bootstrap(bootstrap_files=None,
                        variable_declarations=None,
                        cleanup_commands=None,
                        prepend_line='#!/bin/bash'):
        """
        Method encapsulates process of building out the bootstrap given a set of variables and a bootstrap file to source from
        Returns base 64-wrapped, joined bootstrap to be applied to an instnace
        @param bootstrap_files [ string[] ] list of paths to the bash script(s) to read as the source for the bootstrap action to created
        @param variable_declaration [ list ] list of lines to add to the head of the file - used to inject bash variables into the script
        @param cleanup_commnds [ string[] ] list of lines to add at the end of the file - used for layer-specific details
        """
        if prepend_line != '':
            ret_val = [prepend_line]
        else:
            ret_val = []

        if variable_declarations is not None:
            for line in variable_declarations:
                ret_val.append(line)
        for file_name_or_content in bootstrap_files:
            for line in Template.get_file_contents(file_name_or_content):
                ret_val.append(line)
        if cleanup_commands is not None:
            for line in cleanup_commands:
                ret_val.append(line)
        return Base64(Join("\n", ret_val))

    @staticmethod
    def get_file_contents(file_name_or_content):
        """
        Method encpsulates reading a file into a list while removing newline characters.
        If file is not found the variable is interpreted as the file content itself.
        @param file_name_or_content [string] path to file to read or content itself
        """
        ret_val = []
        if not os.path.isfile(file_name_or_content):
            content = file_name_or_content.split('\n')
        else:
            with open(file_name_or_content) as f:
                content = f.readlines()

        for line in content:
            if not line.startswith('#~'):
                ret_val.append(line.replace("\n", ""))
        return ret_val

    def add_ami_mapping(self, json_data):
        """
        Method gets the ami cache from the file locally and adds a mapping for ami ids per region into the template
        This depends on populating ami_cache.json with the AMI ids that are output by the packer scripts per region
        @param ami_map_file [string] path representing where to find the AMI map to ingest into this template
        """
        for region in json_data:
            for key in json_data[region]:
                self.add_region_map_value(region, key, json_data[region][key])

    def add_region_map_value(self,
                             region,
                             key,
                             value):
        """
        Method adds a key value pair to the RegionMap mapping within this CloudFormation template
        @param region [string] AWS region name that the key value pair is associated with
        @param key [string] name of the key to store in the RegionMap mapping for the specified Region
        @param value [string] value portion of the key value pair related to the region specified
        """
        self.__init_region_map([region])
        if region not in self.mappings['RegionMap']:
            self.mappings['RegionMap'][region] = {}
        self.mappings['RegionMap'][region][key] = value

    def __init_region_map(self,
                          region_list):
        """
        Internal helper method used to check to ensure mapping dictionaries are present
        @param region_list [list(str)] array of strings representing the names of the regions to validate and/or create within the RegionMap CloudFormation mapping
        """
        if 'RegionMap' not in self.mappings:
            self.mappings['RegionMap'] = {}
        for region_name in region_list:
            if region_name not in self.mappings['RegionMap']:
                self.mappings['RegionMap'][region_name] = {}

    def add_asg(self,
                layer_name,
                instance_profile=None,
                instance_type='t2.micro',
                ami_name='amazonLinuxAmiId',
                ec2_key=None,
                user_data=None,
                security_groups=None,
                min_size=1,
                max_size=1,
                root_volume_size=None,
                root_volume_type=None,
                include_ephemerals=True,
                number_ephemeral_vols=2,
                ebs_data_volumes=None,  # [{'size':'100', 'type':'gp2', 'delete_on_termination': True, 'iops': 4000, 'volume_type': 'io1'}]
                custom_tags=None,
                load_balancer=None,
                instance_monitoring=False,
                subnet_type='private',
                launch_config_metadata=None,
                creation_policy=None,
                update_policy=None,
                depends_on=[]):
        """
        Wrapper method used to create an EC2 Launch Configuration and Auto Scaling group
        @param layer_name [string] friendly name of the set of instances being created - will be set as the name for instances deployed
        @param instance_profile [Troposphere.iam.InstanceProfile] IAM Instance Profile object to be applied to instances launched within this Auto Scaling group
        @param instance_type [Troposphere.Parameter | string] Reference to the AWS EC2 Instance Type to deploy.
        @param ami_name [string] Name of the AMI to deploy as defined within the RegionMap lookup for the deployed region
        @param ec2_key [Troposphere.Parameter | Troposphere.Ref(Troposphere.Parameter)] Input parameter used to gather the name of the EC2 key to use to secure access to instances launched within this Auto Scaling group
        @param user_data [string[]] Array of strings (lines of bash script) to be set as the user data as a bootstrap script for instances launched within this Auto Scaling group
        @param security_groups [Troposphere.ec2.SecurityGroup[]] array of security groups to be applied to instances within this Auto Scaling group
        @param min_size [int] value to set as the minimum number of instances for the Auto Scaling group
        @param max_size [int] value to set as the maximum number of instances for the Auto Scaling group
        @param root_volume_size [int] size (in GiB) to assign to the root volume of the launched instance
        @param include_ephemerals [Boolean] indicates that ephemeral volumes should be included in the block device mapping of the Launch Configuration
        @param number_ephemeral_vols [int] number of ephemeral volumes to attach within the block device mapping Launch Configuration
        @param ebs_data_volumes [list] dictionary pair of size and type data properties in a list used to create ebs volume attachments
        @param custom_tags [Troposphere.autoscaling.Tag[]] Collection of Auto Scaling tags to be assigned to the Auto Scaling Group
        @param load_balancer [Troposphere.elasticloadbalancing.LoadBalancer] Object reference to an ELB to be assigned to this auto scaling group
        @param instance_monitoring [Boolean] indicates that detailed monitoring should be turned on for all instnaces launched within this Auto Scaling group
        @param subnet_type [string {'public', 'private'}] string indicating which type of subnet (public or private) instances should be launched into
        """

        if subnet_type not in ['public', 'private']:
            raise RuntimeError('Unable to determine which type of subnet instances should be launched into. ' + str(subnet_type) + ' is not one of ["public", "private"].')

        # Ensure that all the passed in parameters are Ref objects
        if ec2_key and type(ec2_key) != Ref:
            ec2_key = Ref(ec2_key)
        elif ec2_key is None:
            ec2_key = Ref(self.parameters['ec2Key'])

        if type(instance_type) != str:
            instance_type = Ref(instance_type)

        sg_list = []
        for sg in security_groups:
            if isinstance(sg, Ref):
                sg_list.append(sg)
            else:
                sg_list.append(Ref(sg))

        # If no instance profile was provided, create one with just the cloudformation read policy
        if not instance_profile:
            instance_profile = self.add_instance_profile(layer_name, [self.get_cfn_policy()], self.name)

        launch_config_obj = autoscaling.LaunchConfiguration(
            layer_name + 'LaunchConfiguration',
            IamInstanceProfile=Ref(instance_profile),
            ImageId=FindInMap('RegionMap', Ref('AWS::Region'), ami_name),
            InstanceType=instance_type,
            SecurityGroups=sg_list,
            KeyName=ec2_key,
            AssociatePublicIpAddress=True if subnet_type == 'public' else False,
            InstanceMonitoring=instance_monitoring)

        if launch_config_metadata:
            launch_config_obj.Metadata = launch_config_metadata

        if user_data:
            launch_config_obj.UserData = user_data

        block_devices = []
        if root_volume_type and root_volume_size:
            ebs_device = ec2.EBSBlockDevice(
                VolumeSize=root_volume_size)

            if root_volume_type:
                ebs_device.VolumeType = root_volume_type

            block_devices.append(ec2.BlockDeviceMapping(
                DeviceName='/dev/sda1',
                Ebs=ebs_device))

        device_names = ['/dev/sd%s' % c for c in 'bcdefghijklmnopqrstuvwxyz']

        if ebs_data_volumes is not None and len(ebs_data_volumes) > 0:
            for ebs_volume in ebs_data_volumes:
                # Respect names provided by AMI when available
                if 'name' in ebs_volume:
                    device_name = ebs_volume.get('name')
                    device_names.remove(device_name)
                else:
                    device_name = device_names.pop()

                ebs_block_device = ec2.EBSBlockDevice(
                    DeleteOnTermination=ebs_volume.get('delete_on_termination', True),
                    VolumeSize=ebs_volume.get('size', '100'),
                    VolumeType=ebs_volume.get('type', 'gp2'))

                if 'iops' in ebs_volume:
                    ebs_block_device.Iops = int(ebs_volume.get('iops'))
                if 'snapshot_id' in ebs_volume:
                    ebs_block_device.SnapshotId = ebs_volume.get('snapshot_id')

                block_devices.append(ec2.BlockDeviceMapping(
                    DeviceName=device_name,
                    Ebs=ebs_block_device))

        if include_ephemerals and number_ephemeral_vols > 0:
            device_names.reverse()
            for x in range(0, number_ephemeral_vols):
                device_name = device_names.pop()
                block_devices.append(ec2.BlockDeviceMapping(
                    DeviceName=device_name,
                    VirtualName='ephemeral' + str(x)))

        if len(block_devices) > 0:
            launch_config_obj.BlockDeviceMappings = block_devices

        launch_config = self.add_resource(launch_config_obj)

        auto_scaling_obj = autoscaling.AutoScalingGroup(
            layer_name + 'AutoScalingGroup',
            AvailabilityZones=self.azs,
            LaunchConfigurationName=Ref(launch_config),
            MaxSize=max_size,
            MinSize=min_size,
            DesiredCapacity=min(min_size, max_size),
            VPCZoneIdentifier=self.subnets[subnet_type.lower()],
            TerminationPolicies=['OldestLaunchConfiguration', 'ClosestToNextInstanceHour', 'Default'],
            DependsOn=depends_on)

        lb_tmp = []

        if load_balancer is not None:
            try:
                if type(load_balancer) is dict:
                    for lb in load_balancer:
                        lb_tmp.append(Ref(load_balancer[lb]))
                elif type(load_balancer) is not Ref:
                    for lb in load_balancer:
                        lb_tmp.append(Ref(lb))
                else:
                    lb_tmp.append(load_balancer)
            except TypeError:
                lb_tmp.append(Ref(load_balancer))
        else:
            lb_tmp = None

        if lb_tmp is not None and len(lb_tmp) > 0:
            auto_scaling_obj.LoadBalancerNames = lb_tmp

        if creation_policy is not None:
            auto_scaling_obj.resource['CreationPolicy'] = creation_policy

        if update_policy is not None:
            auto_scaling_obj.resource['UpdatePolicy'] = update_policy

        if custom_tags is not None and len(custom_tags) > 0:
            if type(custom_tags) != list:
                custom_tags = [custom_tags]
            auto_scaling_obj.Tags = custom_tags
        else:
            auto_scaling_obj.Tags = []

        auto_scaling_obj.Tags.append(autoscaling.Tag('Name', layer_name, True))
        return self.add_resource(auto_scaling_obj)

    def add_elb(self, resource_name, ports, utility_bucket=None, instances=[], security_groups=[], ssl_cert_name='', depends_on=[], subnet_layer='public', scheme='internet-facing', health_check_protocol=None, health_check_port=None, health_check_path=''):
        """
        Helper function creates an ELB and attaches it to your template
        Ports should be a dictionary mapping ELB ports to Instance ports
        SSL cert name must be included if using ELB port 443
        TODO: Parameterize more stuff
        """

        # Create default stickiness policy
        # TODO: this could be parameterized
        stickiness_policy_name = '%sElbStickinessPolicy' % resource_name
        stickiness_policy = elb.LBCookieStickinessPolicy(CookieExpirationPeriod='1800', PolicyName=stickiness_policy_name)

        # Add the listeners, setting the correct protocol based on port number
        # Also add the SSL cert if using port 443 (assuming it's already been created and uploaded to IAM)
        listeners = []
        for elb_port in ports:
            if elb_port == tpc.HTTP_PORT:
                listeners.append(elb.Listener(LoadBalancerPort=elb_port, InstancePort=ports[elb_port], Protocol='HTTP', InstanceProtocol='HTTP',
                                 PolicyNames=[stickiness_policy_name]))
            elif elb_port == tpc.HTTPS_PORT:
                listeners.append(elb.Listener(LoadBalancerPort=elb_port, InstancePort=ports[elb_port], Protocol='HTTPS', InstanceProtocol='HTTPS',
                                 SSLCertificateId=Join("", ["arn:aws:iam::", {"Ref": "AWS::AccountId"}, ":server-certificate/", ssl_cert_name]),
                                 PolicyNames=[stickiness_policy_name]))
            else:
                listeners.append(elb.Listener(LoadBalancerPort=elb_port, InstancePort=ports[elb_port], Protocol='TCP', InstanceProtocol='TCP'))

        # If health check port is not passed in, use highest priority available (443 > 80 > anything else)
        if not health_check_port:
            if tpc.HTTPS_PORT in ports:
                health_check_port = ports[tpc.HTTPS_PORT]
            elif tpc.HTTP_PORT in ports:
                health_check_port = ports[tpc.HTTP_PORT]
            else:
                health_check_port = ports.values()[0]

        # If health_check_protocol is not passed in, set it based on the port (443 = HTTPS, 80 = HTTP, otherwise TCP)
        if not health_check_protocol:
            if health_check_port == tpc.HTTPS_PORT:
                health_check_protocol = 'HTTPS'
            elif health_check_port == tpc.HTTP_PORT:
                health_check_protocol = 'HTTP'
            else:
                health_check_protocol = 'TCP'

        if health_check_protocol == 'HTTP' or health_check_protocol == 'HTTPS':
            health_check_target = "%s:%s/%s" % (health_check_protocol, health_check_port, health_check_path)
        else:
            health_check_target = "%s:%s" % (health_check_protocol, health_check_port)

        elb_obj = elb.LoadBalancer(
            '%sElb' % resource_name,
            Subnets=self.subnets[subnet_layer],
            SecurityGroups=[Ref(sg) for sg in security_groups],
            CrossZone=True,
            LBCookieStickinessPolicy=[stickiness_policy],
            HealthCheck=elb.HealthCheck(
                HealthyThreshold=3,
                UnhealthyThreshold=5,
                Interval=30,
                Target=health_check_target,
                Timeout=5),
            Listeners=listeners,
            Instances=instances,
            Scheme=scheme,
            DependsOn=depends_on
        )

        # If an S3 utility bucket was passed in, set up the ELB access log
        if utility_bucket is not None:
            elb_obj.AccessLoggingPolicy = elb.AccessLoggingPolicy(
                EmitInterval=5,
                Enabled=True,
                S3BucketName=utility_bucket)

        return self.add_resource(elb_obj)

    def create_reciprocal_sg(self,
                             source_group,
                             source_group_name,
                             destination_group,
                             destination_group_name,
                             from_port,
                             to_port=None,
                             ip_protocol='tcp'):
        """
        Helper method creates reciprocal ingress and egress rules given two existing security groups and a set of ports
        @param source_group [Troposphere.ec2.SecurityGroup] Object reference to the source security group
        @param source_group_name [string] friendly name of the source security group used for labels
        @param destination_group [Troposphere.ec2.SecurityGroup] Object reference to the destination security group
        @param destination_group_name [string] friendly name of the destination security group used for labels
        @param from_port [string] lower boundary of the port range to set for the secuirty group rules
        @param to_port [string] upper boundary of the port range to set for the security group rules
        @param ip_protocol [string] name of the IP protocol to set this rule for
        """
        if to_port is None:
            to_port = from_port
        if isinstance(from_port, unicode):
            from_port = from_port.encode('ascii', 'ignore')
        if isinstance(to_port, unicode):
            to_port = to_port.encode('ascii', 'ignore')
        if from_port == to_port:
            label_suffix = ip_protocol.capitalize() + str(from_port)
        else:
            label_suffix = ip_protocol.capitalize() + str(from_port) + 'To' + str(to_port)
            
        # A Ref cannot be created from an object that is already a GetAtt
        # and possibly some other CFN types, so expand this list if you discover another one
        CFN_TYPES = [GetAtt]
        if type(source_group) not in CFN_TYPES:
            source_group = Ref(source_group)
        if type(destination_group) not in CFN_TYPES:
            destination_group = Ref(destination_group)

        self.add_resource(ec2.SecurityGroupIngress(
            destination_group_name + 'Ingress' + source_group_name + label_suffix,
            SourceSecurityGroupId=source_group,
            GroupId=destination_group,
            FromPort=from_port,
            ToPort=to_port,
            IpProtocol=ip_protocol))

        self.add_resource(ec2.SecurityGroupEgress(
            source_group_name + 'Egress' + destination_group_name + label_suffix,
            DestinationSecurityGroupId=destination_group,
            GroupId=source_group,
            FromPort=from_port,
            ToPort=to_port,
            IpProtocol=ip_protocol))

    def get_cfn_policy(self):
        """
        Helper method returns the standard IAM policy to allow cloudformation read actions
        """
        return iam.Policy(
            PolicyName='cloudformationRead',
            PolicyDocument={
                "Statement": [{
                    "Effect": "Allow",
                    "Action": [
                        "cloudformation:DescribeStackEvents",
                        "cloudformation:DescribeStackResource",
                        "cloudformation:DescribeStackResources",
                        "cloudformation:DescribeStacks",
                        "cloudformation:ListStacks",
                        "cloudformation:ListStackResources"],
                    "Resource": "*"}]
            })

    def register_elb_to_dns(self,
                            elb,
                            tier_name,
                            tier_args):
        """
        Method handles the process of uniformly creating CNAME records for ELBs in a given tier
        @param elb [Troposphere.elasticloadbalancing.LoadBalancer]
        @param tier_name [str]
        @param tier_args [dict]
        """
        if 'environmentHostedZone' not in self.parameters:
            hostedzone = self.add_parameter(Parameter(
                "environmentHostedZone",
                Description="The DNS name of an existing Amazon Route 53 hosted zone",
                Default=tier_args.get('base_hosted_zone_name', 'devopsdemo.com'),
                Type="String"))
        else:
            hostedzone = self.parameters.get('environmentHostedZone')

        if tier_name.lower() + 'HostName' not in self.parameters:
            host_name = self.add_parameter(Parameter(
                tier_name.lower() + 'HostName',
                Description="Friendly host name to append to the environmentHostedZone base DNS record",
                Type="String",
                Default=tier_args.get('tier_host_name', tier_name.lower())))
        else:
            host_name = self.parameters.get(tier_name.lower() + 'HostName')

        self.add_resource(r53.RecordSetType(
            tier_name.lower() + 'DnsRecord',
            HostedZoneName=Join('', [Ref(hostedzone), '.']),
            Comment='CNAME record for ' + tier_name.capitalize() + ' tier',
            Name=Join('', [Ref(host_name), '.', Ref(hostedzone)]),
            Type='CNAME',
            TTL='300',
            ResourceRecords=[GetAtt(elb, 'DNSName')]))

    def get_logging_bucket_policy_document(self,
                                           utility_bucket,
                                           elb_log_prefix='elb_logs',
                                           cloudtrail_log_prefix='cloudtrail_logs'):
        """
        Method builds the S3 bucket policy statements which will allow the proper AWS account ids to write ELB Access Logs to the specified bucket and prefix.
        Per documentation located at: http://docs.aws.amazon.com/ElasticLoadBalancing/latest/DeveloperGuide/configure-s3-bucket.html
        @param utility_bucket [Troposphere.s3.Bucket] object reference of the utility bucket for this tier
        @param elb_log_prefix [string] prefix for paths used to prefix the path where ELB will place access logs
        """
        if elb_log_prefix != None and elb_log_prefix != '':
            elb_log_prefix = elb_log_prefix + '/'
        else:
            elb_log_prefix = ''

        if cloudtrail_log_prefix != None and cloudtrail_log_prefix != '':
            cloudtrail_log_prefix = cloudtrail_log_prefix + '/'
        else:
            cloudtrail_log_prefix = ''

        elb_accts = {'us-west-1': '027434742980',
                     'us-west-2': '797873946194',
                     'us-east-1': '127311923021',
                     'eu-west-1': '156460612806',
                     'ap-northeast-1': '582318560864',
                     'ap-southeast-1': '114774131450',
                     'ap-southeast-2': '783225319266',
                     'sa-east-1': '507241528517',
                     'us-gov-west-1': '048591011584'}

        for region in elb_accts:
            self.add_region_map_value(region, 'elbAccountId', elb_accts[region])

        # The principal account IDs in the following statements refer to the AWS CloudTrail account IDs
        # They explicitly need write permissions in order to upload logs to your bucket
        statements = [{
            "Action": ["s3:PutObject"],
            "Effect": "Allow",
            "Resource": Join('', ['arn:aws:s3:::', utility_bucket, '/', elb_log_prefix + 'AWSLogs/', Ref('AWS::AccountId'), '/*']),
            "Principal": {"AWS": [FindInMap('RegionMap', Ref('AWS::Region'), 'elbAccountId')]}},
            {
                "Action": ["s3:GetBucketAcl"],
                "Resource": Join('', ["arn:aws:s3:::", utility_bucket]),
                "Effect": "Allow",
                "Principal": {
                    "AWS": [
                        "arn:aws:iam::903692715234:root",
                        "arn:aws:iam::859597730677:root",
                        "arn:aws:iam::814480443879:root",
                        "arn:aws:iam::216624486486:root",
                        "arn:aws:iam::086441151436:root",
                        "arn:aws:iam::388731089494:root",
                        "arn:aws:iam::284668455005:root",
                        "arn:aws:iam::113285607260:root"]}},
            {
                "Action": ["s3:PutObject"],
                "Resource": Join('', ["arn:aws:s3:::", utility_bucket, '/', cloudtrail_log_prefix + "AWSLogs/", Ref("AWS::AccountId"), '/*']),
                "Effect": "Allow",
                "Principal": {
                    "AWS": [
                        "arn:aws:iam::903692715234:root",
                        "arn:aws:iam::859597730677:root",
                        "arn:aws:iam::814480443879:root",
                        "arn:aws:iam::216624486486:root",
                        "arn:aws:iam::086441151436:root",
                        "arn:aws:iam::388731089494:root",
                        "arn:aws:iam::284668455005:root",
                        "arn:aws:iam::113285607260:root"]},
                    "Condition": {"StringEquals": {"s3:x-amz-acl": "bucket-owner-full-control"}}}]

        self.add_output(Output(
            'elbAccessLoggingBucketAndPath',
            Value=Join('', ['arn:aws:s3:::', utility_bucket, elb_log_prefix]),
            Description='S3 bucket and key name prefix to use when configuring elb access logs to aggregate to S3'))

        self.add_output(Output(
            'cloudTrailLoggingBucketAndPath',
            Value=Join('', ['arn:aws:s3:::', utility_bucket, cloudtrail_log_prefix]),
            Description='S3 bucket and key name prefix to use when configuring CloudTrail to aggregate logs to S3'))

        return {"Statement": statements}

    def create_vpcflowlogs_role(self):
        flowlogs_policy = aws.Policy(
            Version="2012-10-17",
            Statement=[
                aws.Statement(
                    Sid="",
                    Effect=aws.Allow,
                    Resource=['*'],
                    Action=[awacs_logs.CreateLogGroup,
                            awacs_logs.CreateLogStream,
                            awacs_logs.PutLogEvents,
                            awacs_logs.DescribeLogGroups,
                            awacs_logs.DescribeLogStreams],
                )
            ]
        )

        flowlogs_trust_policy = aws.Policy(
            Version="2012-10-17",
            Statement=[make_simple_assume_statement("vpc-flow-logs.amazonaws.com")]
        )

        vpcflowlogs_role = iam.Role(
            'VPCFlowLogsIAMRole',
            AssumeRolePolicyDocument=flowlogs_trust_policy,
            Path='/',
            Policies=[
                iam.Policy(PolicyName='vpcflowlogs_policy', PolicyDocument=flowlogs_policy)
            ])

        return vpcflowlogs_role

    def add_utility_bucket(self, name=None):
        """
        Method adds a bucket to be used for infrastructure utility purposes such as backups
        @param name [str] friendly name to prepend to the CloudFormation asset name
        """
        if name:
            self._utility_bucket = name
        else:
            self._utility_bucket = self.add_resource(s3.Bucket(
                name.lower() + 'UtilityBucket',
                AccessControl=s3.BucketOwnerFullControl,
                DeletionPolicy=Retain))

            bucket_policy_statements = self.get_logging_bucket_policy_document(
                self.utility_bucket,
                elb_log_prefix=res.get_str('elb_log_prefix', ''),
                cloudtrail_log_prefix=res.get_str('cloudtrail_log_prefix', ''))

            self.add_resource(s3.BucketPolicy(
                name.lower() + 'UtilityBucketLoggingPolicy',
                Bucket=self.utility_bucket,
                PolicyDocument=bucket_policy_statements))

        log_group_name = 'DefaultLogGroup'
        self.add_resource(logs.LogGroup(
            log_group_name,
            RetentionInDays=7
        ))

        self.add_resource(self.create_vpcflowlogs_role())

        self.manual_parameter_bindings['utilityBucket'] = self.utility_bucket

    def add_child_template(self, child_template, merge=False, depends_on=[]):
        child_template_entry = (child_template, merge, depends_on)
        self._child_templates.append(child_template_entry)

    def process_child_templates(self):
        stack_outputs = {}
        for (child_template, merge, depends_on) in self._child_templates:

            self.process_child_template(child_template, merge, depends_on)

            # # TODO: output autowiring feature, disambiguation of output sources
            # for output in child_template.outputs:
            #     stack_outputs[output.name] = child_template


    def match_stack_parameters(self, child_template):
        stack_params = {}

        for parameter in child_template.parameters.keys():

            # Manual parameter bindings single-namespace
            if parameter in self.manual_parameter_bindings:
                manual_match = self.manual_parameter_bindings[parameter]
                stack_params[parameter] = manual_match

            # Naming scheme for identifying the AZ of a subnet
            elif parameter.startswith('availabilityZone'):
                index = int(parameter[-1:])
                stack_params[parameter] = Select(index, t.GetAZs(Ref(t.AWS_REGION)))
                # stack_params[parameter] = GetAtt('privateSubnet' + parameter.replace('availabilityZone', ''), 'AvailabilityZone')

            # Match any child stack parameters that have the same name as this stacks **parameters**
            elif parameter in self.parameters.keys():
                param_match = self.parameters.get(parameter)
                stack_params[parameter] = Ref(param_match)

            # Match any child stack parameters that have the same name as this stacks **resources**
            elif parameter in self.resources.keys():
                resource_match = self.resources.get(parameter)
                stack_params[parameter] = Ref(resource_match)

            # # Match any child stack parameters that have the same name as a top-level **stack_output**
            # TODO: Enable Output autowiring
            # elif parameter in self.stack_outputs:
            #     stack_params[parameter] = GetAtt(self.stack_outputs[parameter], 'Outputs.' + parameter)

            # Finally if nothing else matches copy the child templates parameter to this template's parameter list
            # so the value will pass through this stack down to the child.
            else:
                new_param = self.add_parameter(child_template.parameters[parameter])
                stack_params[parameter] = Ref(new_param)

        return stack_params

    def process_child_template(self, child_template, merge, depends_on):
        if merge:
            self.merge(child_template)
            return

        child_template.add_common_parameters_from_parent(self)
        child_template.build_hook()

        # assemble parameters
        stack_params = self.match_stack_parameters(child_template)

        # assemble template path
        full_s3_path = utility.template_s3_url(Template.template_bucket, child_template.resource_path)

        # create stack
        stack_obj = cf.Stack(
            child_template.name + 'Stack',
            TemplateURL=full_s3_path,
            Parameters=stack_params,
            TimeoutInMinutes=Template.stack_timeout,
            DependsOn=depends_on)

        return self.add_resource(stack_obj)<|MERGE_RESOLUTION|>--- conflicted
+++ resolved
@@ -111,13 +111,12 @@
         return self._ref_maybe(self._igw)
 
     @property
-<<<<<<< HEAD
     def ec2_key(self):
         return self._ref_maybe(self._ec2_key)
-=======
+
+    @property
     def vpc_gateway_attachment(self):
         return self._ref_maybe(self._vpc_gateway_attachment)
->>>>>>> b1941ad8
 
     @property
     def azs(self):
