# -*- encoding: utf8 -*-
import io
from os.path import dirname
from os.path import join
from setuptools import find_packages
from setuptools import setup

execfile('src/environmentbase/version.py')


def read(*names, **kwargs):
    return io.open(
        join(dirname(__file__), *names),
        encoding=kwargs.get("encoding", "utf8")
    ).read()

setup(
    name="cfn-environment-base",

    # Version is centrally managed from src/environmentbase/version.py
    version=__version__,

    description="Base environment for Troposphere based CFN project environments",
    long_description="%s" % read("README.md"),

    url='https://github.com/DualSpark/cloudformation-environmentbase',

    author="Patrick McClory",
    author_email="patrick@dualspark.com",

    license="ISC",

    classifiers=[
        # complete classifier list: http://pypi.python.org/pypi?%3Aaction=list_classifiers
        "Development Status :: 4 - Beta",
        "Intended Audience :: Developers",
        "License :: OSI Approved :: ISC License",
        "Operating System :: Unix",
        "Operating System :: POSIX",
        "Operating System :: Microsoft :: Windows",
        "Programming Language :: Python",
        "Programming Language :: Python :: 2.6",
        "Programming Language :: Python :: 2.7",
        "Programming Language :: Python :: 3",
        "Programming Language :: Python :: 3.3",
        "Programming Language :: Python :: 3.4",
        "Programming Language :: Python :: Implementation :: CPython",
        "Programming Language :: Python :: Implementation :: PyPy",
        "Topic :: Utilities",
        "Topic :: Software Development :: Code Generators"
    ],

    # keywords=["keyword1", "keyword2", "keyword3"],

    # List out the packages to include when running build/install/distribute
    packages=find_packages("src", exclude=['tests*']),

    # For more fine grain control over modules included or excluded use py_modules
    # py_modules=[splitext(basename(i))[0] for i in glob.glob("src/**/*.py")],

    # Specifies the root/default package is below 'src'
    package_dir={"": "src"},

    install_requires=[
        "troposphere==1.0.0",
        "boto>=2.38.0",
        "ipcalc==1.1.2",
        "docopt==0.6.2",
<<<<<<< HEAD
        'setuptools>=17.1',
        'boto3',
        'lxml',
        'urllib2',
        'cssselect'
=======
        "setuptools>=17.1"
>>>>>>> 79a061d7
    ],

    # Optional dependencies
    # extras_require={
    #     # eg: 'rst': ["docutils>=0.11"],
    # },

    # This section is required for setuptools to auto-gen the cross platform wrapper script
    # i.e. 'environmentbase --version' instead of 'python -m environmentbase --version'
    entry_points={
        "console_scripts": [
            "environmentbase = environmentbase.__main__:main",
            # "environmentutil = environmentutil.environmentutil:main",
            # "awsbootstrap = environmentbase.accountbootstrap:main"
        ]
    },

    # If disabled, generated egg will only contain *.py files.
    # Leave enabled so we can distribute factory default data w/in the packages
    include_package_data=True,

    # Enable if the package can run as a zip file (some performance improvements)
    # Disable if it needs to run as an extracted zip inside <python>/site-packages
    # Requires special resource handling for embedded data files, see:
    # http://peak.telecommunity.com/DevCenter/PythonEggs#accessing-package-resources
    zip_safe=True,

    # Test runner and required testing packages
    test_suite='nose2.collector.collector',
    tests_require=[
        'nose2>=0.5.0',
        'unittest2>=1.1.0',
        'mock>=1.1.2'
    ]
)<|MERGE_RESOLUTION|>--- conflicted
+++ resolved
@@ -66,15 +66,10 @@
         "boto>=2.38.0",
         "ipcalc==1.1.2",
         "docopt==0.6.2",
-<<<<<<< HEAD
         'setuptools>=17.1',
         'boto3',
         'lxml',
-        'urllib2',
         'cssselect'
-=======
-        "setuptools>=17.1"
->>>>>>> 79a061d7
     ],
 
     # Optional dependencies
